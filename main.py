import cv2
from datetime import datetime
from matplotlib import pyplot as plt
import numpy as np

figsize = (10, 10)

Slice_width = 0,100
Slice_high = 62

def print_img(image,name="image"):
    plt.figure(figsize=figsize)
    plt.imshow(image)
    plt.title(name)
    plt.show()


def preprocess_frame(raw_frames):
    im_size = raw_frames.shape[:2]
    cropped_image = raw_frames[(Slice_high * im_size[0]) // 100:, (Slice_width[0]*im_size[1] // 100): (Slice_width[1]*im_size[1] //100), :]
    print_img(cropped_image, "cropped_image")
    filtered_image = cv2.inRange(cropped_image, np.array([200,200,200]),np.array([255,255,255]))
    print_img(filtered_image, "filtered_image")
    kernel = np.ones((5,1))
    eroded_im = cv2.dilate(filtered_image,kernel)
    print_img(eroded_im, "eroded_im")
    res_frames = filtered_image
    # Ideas:
        # Crop image
        # Filter only certain color pixels
        # Dilate over lanes to connect broken lines into one lane (- - - -) -> (-------)
        # How to deal with shades (going under bridge)?
            # Normalize colors?
            # Intensify dark color?
            # Contrast?

    return res_frames,cropped_image

def line_filter(lines):
    res = []
    for line in lines[:, 0, :]:

        if (0.85<line[1]<1.08 or 2.05<line[1]<2.25) and \
                (len(res) == 0 or
                np.all(np.abs(line[0] - np.array(res)[:, 0])> 250)):
            res.append(line)
    return np.array(res[:2])

def Draw_area(img,lines):
    h, w = img.shape[:2]
    r1,t1 = lines[0]
    r2, t2 = lines[1]
<<<<<<< HEAD

    x = np.arange(w)
    line1 = lambda x: (r1-x*np.cos(t1))/np.sin(t1)
    line2 = lambda x: (r2-x*np.cos(t2))/np.sin(t2)
    y1 = line1(x)
    y2 = line2(x)

    points1 = np.array([[[xi, yi]] for xi, yi in zip(x, y1) if (0 <= xi < w and 0 <= yi < h)]).astype(np.int32)
    points2 = np.array([[[xi, yi]] for xi, yi in zip(x, y2) if (0 <= xi < w and 0 <= yi < h)]).astype(np.int32)
    points = np.concatenate((points1, points2))

    drawn_image = img.copy()
    cv2.fillPoly(drawn_image, [points], color=[255, 0, 255])
    print_img(drawn_image,"drawn_image")
    return drawn_image
def detect_lane(raw_frames,cropped_im,origin_im):
    r_step, t_step, TH = 1, np.pi/180, 40
    lines = cv2.HoughLines(raw_frames, r_step, t_step, TH)
    lines = line_filter(lines)
    # lines = lines[:, 0, :]
    print(lines)
    for r_t in lines:
        rho = r_t[0]
        theta = r_t[1]

        a = np.cos(theta)
        b = np.sin(theta)
        x0 = a * rho
        y0 = b * rho
        x1 = int(x0 + 2000 * (-b))
        y1 = int(y0 + 2000 * (a))
        x2 = int(x0 - 2000 * (-b))
        y2 = int(y0 - 2000 * (a))

=======

    x = np.arange(w)
    line1 = lambda x: (r1-x*np.cos(t1))/np.sin(t1)
    line2 = lambda x: (r2-x*np.cos(t2))/np.sin(t2)
    y1 = line1(x)
    y2 = line2(x)

    points1 = np.array([[[xi, yi]] for xi, yi in zip(x, y1) if (0 <= xi < w and 0 <= yi < h)]).astype(np.int32)
    points2 = np.array([[[xi, yi]] for xi, yi in zip(x, y2) if (0 <= xi < w and 0 <= yi < h)]).astype(np.int32)
    points = np.concatenate((points1, points2))

    drawn_image = img.copy()
    cv2.fillPoly(drawn_image, [points], color=[255, 0, 255])
    print_img(drawn_image,"drawn_image")
    return drawn_image
def detect_lane(raw_frames,cropped_im,origin_im):
    r_step, t_step, TH = 1, np.pi/180, 40
    lines = cv2.HoughLines(raw_frames, r_step, t_step, TH)
    lines = line_filter(lines)
    # lines = lines[:, 0, :]
    print(lines)
    for r_t in lines:
        rho = r_t[0]
        theta = r_t[1]

        a = np.cos(theta)
        b = np.sin(theta)
        x0 = a * rho
        y0 = b * rho
        x1 = int(x0 + 2000 * (-b))
        y1 = int(y0 + 2000 * (a))
        x2 = int(x0 - 2000 * (-b))
        y2 = int(y0 - 2000 * (a))

>>>>>>> 52b3eb64
        res = cv2.line(cropped_im, (x1, y1), (x2, y2), (0, 0, 255), thickness=5)
    print_img(res, "res")
    drawn_image = Draw_area(cropped_im,lines)
    im_size = origin_im.shape[:2]
    origin_im[(Slice_high * im_size[0]) // 100:, (Slice_width[0] * im_size[1] // 100): (Slice_width[1] * im_size[1] // 100), :] = drawn_image
    print_img(origin_im, "final result")
    res_frames = list()
    # How to find best lines?
        # Hough Parabula ?? self implement (Omri) or use HoughLines (Mark)
    # How to detect lane transition?
        # transform lines from (x,y) to (rho, theta) and detect changes in rho (distance to origin)
            # Distance is decreasing -> LEFT
<<<<<<< HEAD
            # Distance is increasing -> RIGHT 
=======
            # Distance is increasing -> RIGHT
>>>>>>> 52b3eb64
            # Use threshold to deal with noise USED!!!
    # How to follow correct lanes during transition?
        # Compare to last frame
        # Lanes change will happen naturally when transition is complete
    return res_frames

def find_lane(frame):
    preprocessed_frame, cropped_image = preprocess_frame(frame)
<<<<<<< HEAD
    return detect_lane(preprocessed_frame, cropped_image, frame)
=======
    return detect_lane(preprocessed_frame, cropped_image, frame)


def read_frames_from_video(video_path, num_seconds=30):
    frames = list()
    capture = cv2.VideoCapture(video_path)
    fps = int(capture.get(cv2.CAP_PROP_FPS))
    total_frames = int(capture.get(cv2.CAP_PROP_FRAME_COUNT))

    if num_seconds * fps > total_frames:
        print(f'Cannot read {num_seconds} seconds from video...')

    num_frames = min(num_seconds * fps, total_frames)
    num_seconds = num_frames / fps

    print(f"Start reading {num_frames} frames ({num_seconds:.2f} seconds) from {video_path} ({fps} fps)")

    for i in range(num_frames):
        image = capture.read()[1]
        image = cv2.resize(image, (0, 0), fx=0.5, fy=0.5)
        frames.append(image)
    capture.release()

    print(f"Successfully read {len(frames)} frames from {video_path}")

    return frames, fps


def save_frames_to_video(frames, fps):
    video_path = fr'videos\output\lanes.mp4'
    codec = cv2.VideoWriter_fourcc(*"mp4v")
    h, w = frames[0].shape[:2]
    color = True
    
    writer = cv2.VideoWriter(video_path, codec, fps, (w, h), color)

    print(f"Writing {len(frames)} frames to {video_path} ({fps} fps)")

    for frame in frames:
        writer.write(frame)
    writer.release()


if __name__ == '__main__':

    input_video_path = r'videos\input\video1.mp4'    
    raw_frames, fps = read_frames_from_video(input_video_path)

    save_frames_to_video(final_frames, fps)
>>>>>>> 52b3eb64
<|MERGE_RESOLUTION|>--- conflicted
+++ resolved
@@ -50,7 +50,6 @@
     h, w = img.shape[:2]
     r1,t1 = lines[0]
     r2, t2 = lines[1]
-<<<<<<< HEAD
 
     x = np.arange(w)
     line1 = lambda x: (r1-x*np.cos(t1))/np.sin(t1)
@@ -85,42 +84,6 @@
         x2 = int(x0 - 2000 * (-b))
         y2 = int(y0 - 2000 * (a))
 
-=======
-
-    x = np.arange(w)
-    line1 = lambda x: (r1-x*np.cos(t1))/np.sin(t1)
-    line2 = lambda x: (r2-x*np.cos(t2))/np.sin(t2)
-    y1 = line1(x)
-    y2 = line2(x)
-
-    points1 = np.array([[[xi, yi]] for xi, yi in zip(x, y1) if (0 <= xi < w and 0 <= yi < h)]).astype(np.int32)
-    points2 = np.array([[[xi, yi]] for xi, yi in zip(x, y2) if (0 <= xi < w and 0 <= yi < h)]).astype(np.int32)
-    points = np.concatenate((points1, points2))
-
-    drawn_image = img.copy()
-    cv2.fillPoly(drawn_image, [points], color=[255, 0, 255])
-    print_img(drawn_image,"drawn_image")
-    return drawn_image
-def detect_lane(raw_frames,cropped_im,origin_im):
-    r_step, t_step, TH = 1, np.pi/180, 40
-    lines = cv2.HoughLines(raw_frames, r_step, t_step, TH)
-    lines = line_filter(lines)
-    # lines = lines[:, 0, :]
-    print(lines)
-    for r_t in lines:
-        rho = r_t[0]
-        theta = r_t[1]
-
-        a = np.cos(theta)
-        b = np.sin(theta)
-        x0 = a * rho
-        y0 = b * rho
-        x1 = int(x0 + 2000 * (-b))
-        y1 = int(y0 + 2000 * (a))
-        x2 = int(x0 - 2000 * (-b))
-        y2 = int(y0 - 2000 * (a))
-
->>>>>>> 52b3eb64
         res = cv2.line(cropped_im, (x1, y1), (x2, y2), (0, 0, 255), thickness=5)
     print_img(res, "res")
     drawn_image = Draw_area(cropped_im,lines)
@@ -133,11 +96,7 @@
     # How to detect lane transition?
         # transform lines from (x,y) to (rho, theta) and detect changes in rho (distance to origin)
             # Distance is decreasing -> LEFT
-<<<<<<< HEAD
-            # Distance is increasing -> RIGHT 
-=======
             # Distance is increasing -> RIGHT
->>>>>>> 52b3eb64
             # Use threshold to deal with noise USED!!!
     # How to follow correct lanes during transition?
         # Compare to last frame
@@ -146,9 +105,6 @@
 
 def find_lane(frame):
     preprocessed_frame, cropped_image = preprocess_frame(frame)
-<<<<<<< HEAD
-    return detect_lane(preprocessed_frame, cropped_image, frame)
-=======
     return detect_lane(preprocessed_frame, cropped_image, frame)
 
 
@@ -197,5 +153,4 @@
     input_video_path = r'videos\input\video1.mp4'    
     raw_frames, fps = read_frames_from_video(input_video_path)
 
-    save_frames_to_video(final_frames, fps)
->>>>>>> 52b3eb64
+    save_frames_to_video(final_frames, fps)